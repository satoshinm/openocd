--- conflicted
+++ resolved
@@ -1784,15 +1784,9 @@
 		if (!enabled) {
 			if (wa_cfg->phys_spec) {
 				LOG_DEBUG("MMU disabled, using physical "
-<<<<<<< HEAD
 					"address for working memory 0x%08"PRIx32,
 					wa_cfg->phys);
 				wa_cfg->area = wa_cfg->phys;
-=======
-					"address for working memory " TARGET_ADDR_FMT,
-					target->working_area_phys);
-				target->working_area = target->working_area_phys;
->>>>>>> eb26a884
 			} else {
 				LOG_ERROR("No working memory available. "
 					"Specify -work-area-phys to target.");
@@ -1801,15 +1795,9 @@
 		} else {
 			if (wa_cfg->virt_spec) {
 				LOG_DEBUG("MMU enabled, using virtual "
-<<<<<<< HEAD
 					"address for working memory 0x%08"PRIx32,
 					wa_cfg->virt);
 				wa_cfg->area = wa_cfg->virt;
-=======
-					"address for working memory " TARGET_ADDR_FMT,
-					target->working_area_virt);
-				target->working_area = target->working_area_virt;
->>>>>>> eb26a884
 			} else {
 				LOG_ERROR("No working memory available. "
 					"Specify -work-area-virt to target.");
@@ -4607,14 +4595,11 @@
 	TCFG_DBGBASE,
 	TCFG_CTIBASE,
 	TCFG_RTOS,
-<<<<<<< HEAD
+	TCFG_DEFER_EXAMINE,
 	TCFG_ALT_WORK_AREA_VIRT,
 	TCFG_ALT_WORK_AREA_PHYS,
 	TCFG_ALT_WORK_AREA_SIZE,
 	TCFG_ALT_WORK_AREA_BACKUP,
-=======
-	TCFG_DEFER_EXAMINE,
->>>>>>> eb26a884
 };
 
 static Jim_Nvp nvp_config_opts[] = {
@@ -4630,14 +4615,11 @@
 	{ .name = "-dbgbase",          .value = TCFG_DBGBASE },
 	{ .name = "-ctibase",          .value = TCFG_CTIBASE },
 	{ .name = "-rtos",             .value = TCFG_RTOS },
-<<<<<<< HEAD
+	{ .name = "-defer-examine",    .value = TCFG_DEFER_EXAMINE },
 	{ .name = "-alt-work-area-virt",   .value = TCFG_ALT_WORK_AREA_VIRT },
 	{ .name = "-alt-work-area-phys",   .value = TCFG_ALT_WORK_AREA_PHYS },
 	{ .name = "-alt-work-area-size",   .value = TCFG_ALT_WORK_AREA_SIZE },
 	{ .name = "-alt-work-area-backup", .value = TCFG_ALT_WORK_AREA_BACKUP },
-=======
-	{ .name = "-defer-examine",    .value = TCFG_DEFER_EXAMINE },
->>>>>>> eb26a884
 	{ .name = NULL, .value = -1 }
 };
 
